--- conflicted
+++ resolved
@@ -232,13 +232,12 @@
             - |
               CONSUL_FULLNAME="{{template "consul.fullname" . }}"
 
-<<<<<<< HEAD
               {{- if and .Values.global.secretsBackend.vault.enabled .Values.global.gossipEncryption.secretName }}
               GOSSIP_KEY=`cat /vault/secrets/gossip.txt`
-=======
+              {{- end }}
+              
               {{- if (and .Values.dns.enabled .Values.dns.enableRedirection) }}
               {{ template "consul.recursors" }}
->>>>>>> d08821b5
               {{- end }}
 
               {{ template "consul.extraconfig" }}
